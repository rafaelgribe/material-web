--- conflicted
+++ resolved
@@ -1,11 +1,6 @@
 {
-<<<<<<< HEAD
   "name": "material-web-fork",
-  "version": "1.0.1",
-=======
-  "name": "@material/web",
   "version": "1.1.1",
->>>>>>> 80edf159
   "publishConfig": {
     "access": "public"
   },
